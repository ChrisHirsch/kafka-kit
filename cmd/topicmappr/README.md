# Overview
Topicmappr was created as a replacement for Kafka's provided `kafka-reassign-partition.sh` tool, providing additional enhancements:

**Deterministic Output**

Given the same input, topicmappr should always provide the same output map.

**Minimal Partition Movement**

Avoids reassigning partitions where movement isn't necessary, greatly reducing reassignment times and resource load for simple recoveries.

**Balancing Partition Placement With Constraints**

For each partition placement, topicmappr chooses the least utilized candidate broker (configurable as by storage or by partition counts) that satisfies the following constraints:

- the broker isn't already in the replica set
- the broker isn't in any of the existing replica set localities (using the Kafka `rack-id` parameter)

Provided enough brokers, topicmapper determines the appropriate leadership, follower and failure domain balance.

**Change Summaries**

An output of what's changed along with advisory notices (e.g. insufficient broker counts supplied to satisfy all constraints at the desired partition/replica count) that helps users make clear decisions.

Additional statistical output is included where available. For instance, broker-to-broker relationships are represented as node degree counts (where edges are defined as brokers that belong in a common replica set for any given partition). These values can be used as a probabilistic indicator of replication bandwidth; replacing a broker with more edges will likely replicate from more source brokers than one with fewer edges.

# Installation
- `go get github.com/DataDog/kafka-kit/cmd/topicmappr`

Binary will be found at `$GOPATH/bin/topicmappr`

**Compatibility**

Tested with Go 1.10+ (required), Kafka 0.10.x, ZooKeeper 3.4.x.

# Usage

## Commands

Most operations are performed through the `rebuild` command. Partial rebalances are performed through a dedicated `rebalance` command (beta).

```
Usage:
  topicmappr [command]

Available Commands:
  help        Help about any command
  rebalance   Rebalance partition allotments among a set of topics and brokers
  rebuild     Rebuild a partition map for one or more topics
  version     Print the version

Flags:
  -h, --help               help for topicmappr
      --ignore-warns       Produce a map even if warnings are encountered [TOPICMAPPR_IGNORE_WARNS]
      --zk-addr string     ZooKeeper connect string [TOPICMAPPR_ZK_ADDR] (default "localhost:2181")
      --zk-prefix string   ZooKeeper prefix (if Kafka is configured with a chroot path prefix) [TOPICMAPPR_ZK_PREFIX]

Use "topicmappr [command] --help" for more information about a command.
```



## rebuild usage

```
rebuild requires at least two inputs: a reference of
target topics and a list of broker IDs to which those topics should be mapped.
Target topics are provided as a comma delimited list of topic names and/or regex patterns
via the --topics parameter, which discovers matching topics in ZooKeeper (additionally,
the --zk-addr and --zk-prefix global flags should be set). Alternatively, a JSON map can be
provided via the --map-string flag. Target broker IDs are provided via the --broker flag.

Usage:
  topicmappr rebuild [flags]

Flags:
      --brokers string                Broker list to scope all partition placements to ('-1' for all currently mapped brokers, '-2' for all brokers in cluster)
      --force-rebuild                 Forces a complete map rebuild
  -h, --help                          help for rebuild
      --map-string string             Rebuild a partition map provided as a string literal
      --metrics-age int               Kafka metrics age tolerance (in minutes) (when using storage placement) (default 60)
      --min-rack-ids int              Minimum number of required of unique rack IDs per replica set (0 requires that all are unique)
      --optimize string               Optimization priority for the storage placement strategy: [distribution, storage] (default "distribution")
      --optimize-leadership           Rebalance all broker leader/follower ratios
      --out-file string               If defined, write a combined map of all topics to a file
      --out-path string               Path to write output map files to
      --partition-size-factor float   Factor by which to multiply partition sizes when using storage placement (default 1)
<<<<<<< HEAD
      --phased-reassignment           Created two-phase output maps
=======
      --phased-reassignment           Create two-phase output maps
>>>>>>> c3ac62bf
      --placement string              Partition placement strategy: [count, storage] (default "count")
      --replication int               Normalize the topic replication factor across all replica sets (0 results in a no-op)
      --skip-no-ops                   Skip no-op partition assigments
      --sub-affinity                  Replacement broker substitution affinity
      --topics string                 Rebuild topics (comma delim. list) by lookup in ZooKeeper
      --use-meta                      Use broker metadata in placement constraints (default true)
      --zk-metrics-prefix string      ZooKeeper namespace prefix for Kafka metrics (when using storage placement) (default "topicmappr")

Global Flags:
      --ignore-warns       Produce a map even if warnings are encountered [TOPICMAPPR_IGNORE_WARNS]
      --zk-addr string     ZooKeeper connect string [TOPICMAPPR_ZK_ADDR] (default "localhost:2181")
      --zk-prefix string   ZooKeeper prefix (if Kafka is configured with a chroot path prefix) [TOPICMAPPR_ZK_PREFIX]
```

## rebalance usage

```
Rebalance partition allotments among a set of topics and brokers

Usage:
  topicmappr rebalance [flags]

Flags:
      --brokers string                 Broker list to scope all partition placements to ('-1' for all currently mapped brokers, '-2' for all brokers in cluster)
  -h, --help                           help for rebalance
      --locality-scoped                Disallow a relocation to traverse rack.id values among brokers
      --metrics-age int                Kafka metrics age tolerance (in minutes) (default 60)
      --optimize-leadership            Rebalance all broker leader/follower ratios
      --out-file string                If defined, write a combined map of all topics to a file
      --out-path string                Path to write output map files to
      --partition-limit int            Limit the number of top partitions by size eligible for relocation per broker (default 30)
      --partition-size-threshold int   Size in megabytes where partitions below this value will not be moved in a rebalance (default 512)
      --storage-threshold float        Percent below the harmonic mean storage free to target for partition offload (0 targets a brokers) (default 0.2)
      --storage-threshold-gb float     Storage free in gigabytes to target for partition offload (those below the specified value); 0 [default] defers target selection to --storage-threshold
      --tolerance float                Percent distance from the mean storage free to limit storage scheduling (0 performs automatic tolerance selection)
      --topics string                  Rebuild topics (comma delim. list) by lookup in ZooKeeper
      --verbose                        Verbose output
      --zk-metrics-prefix string       ZooKeeper namespace prefix for Kafka metrics (default "topicmappr")

Global Flags:
      --ignore-warns       Produce a map even if warnings are encountered [TOPICMAPPR_IGNORE_WARNS]
      --zk-addr string     ZooKeeper connect string [TOPICMAPPR_ZK_ADDR] (default "localhost:2181")
      --zk-prefix string   ZooKeeper prefix (if Kafka is configured with a chroot path prefix) [TOPICMAPPR_ZK_PREFIX]
```

## Managing and Repairing Topics

See the wiki [Usage Guide](https://github.com/DataDog/kafka-kit/wiki/Topicmappr-Usage-Guide) section for examples of common topic management tasks.<|MERGE_RESOLUTION|>--- conflicted
+++ resolved
@@ -85,11 +85,7 @@
       --out-file string               If defined, write a combined map of all topics to a file
       --out-path string               Path to write output map files to
       --partition-size-factor float   Factor by which to multiply partition sizes when using storage placement (default 1)
-<<<<<<< HEAD
-      --phased-reassignment           Created two-phase output maps
-=======
       --phased-reassignment           Create two-phase output maps
->>>>>>> c3ac62bf
       --placement string              Partition placement strategy: [count, storage] (default "count")
       --replication int               Normalize the topic replication factor across all replica sets (0 results in a no-op)
       --skip-no-ops                   Skip no-op partition assigments
